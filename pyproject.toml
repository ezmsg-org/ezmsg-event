--- conflicted
+++ resolved
@@ -5,20 +5,12 @@
   { name = "Chadwick Boulay", email = "chadwick.boulay@gmail.com" },
 ]
 readme = "README.md"
-<<<<<<< HEAD
 requires-python = ">=3.10.15"
 dynamic = ["version"]
 dependencies = [
     "ezmsg-sigproc>=1.6.0",
-=======
-requires-python = ">=3.10"
-dynamic = ["version"]
-dependencies = [
-    "ezmsg-sigproc>=1.5.0",
->>>>>>> 38baeaa7
     "numpy>=1.26",
     "sparse>=0.15.4",
-    "torch>=2.5.1",
 ]
 
 [project.optional-dependencies]
